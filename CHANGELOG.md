--- conflicted
+++ resolved
@@ -1,15 +1,13 @@
 ## 0.1.5 (2020-11-04)
 
 
-<<<<<<< HEAD
 ### Code Refactoring
 
 * Add `devDependencies`
-=======
+
 ### Bug Fixes
 
 * Add métodos restantes
->>>>>>> 0cfb66dc
 
 ## 0.1.4 (2020-10-20)
 
